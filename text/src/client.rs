//! Implements a client type which can be used to insert data into the piece table
use std::{
    fmt::Debug,
    sync::{Arc, RwLock},
};

use append_only_str::{slices::StrSlice, AppendOnlyStr};

use piece_table::{table::InnerTable, Piece};

/// A client which can input text into a `Piece`
#[derive(Debug)]
pub struct Client {
    pub(crate) piece: Arc<RwLock<Piece>>,
    pub(crate) buffer: Arc<RwLock<AppendOnlyStr>>,
    pub(crate) slice: Option<InnerTable<StrSlice>>,
    pub(crate) bufnr: usize,
    /// Stores whether its safe to insert a chracter again
    /// # Necessity
    /// This is required because pressing backspace and writing the character again cannot be
    /// represented (effeciently) in an append_only buffer.
    pub(crate) has_deleted: bool,
}

impl Client {
    /// Creates a new client.
    /// takes a buffer to write to as an input
    pub const fn new(
        piece: Arc<RwLock<Piece>>,
        buffer: Arc<RwLock<AppendOnlyStr>>,
        bufnr: usize,
    ) -> Self {
        Self {
            piece,
            buffer,
            slice: None,
            bufnr,
            has_deleted: false,
        }
    }

    pub fn backspace(&mut self) {
        let binding = self.slice.as_ref().unwrap();
        let (_, slice) = binding.read();
        if slice.is_empty() {
            let binding = &self.piece.write().unwrap().piece_table;
            let mut binding2 = binding.inner.write().unwrap();
            let mut cursor = binding2.cursor_front_mut();
<<<<<<< HEAD
            let delete_from = if let Some(prev) = self.prev.as_ref() {
                prev
            } else {
                loop {
                    if *cursor.current().unwrap().read().1 == *slice {
                        break;
                    }
                    cursor.move_next();
                }
                let Some(prev) = cursor.peek_prev() else {
                    return;
                };
                if !prev.read().1.is_empty() {
                    self.prev = Some(prev.clone());
                    &*prev
                } else {
                    while cursor.current().as_ref().unwrap().read().1.is_empty() {
                        cursor.move_prev();
                    }
                    cursor.current().unwrap()
                }
            };
            drop(slice);
            let (_, mut slice) = delete_from.write().unwrap();
=======
            while *cursor.current().unwrap().read().1 != *slice {
                cursor.move_next();
            }
            while cursor.current().unwrap().read().1.is_empty() {
                cursor.move_prev();
            }
            drop(slice);
            let Some(prev) = cursor.current() else {
                return;
            };
            let (_, mut slice) = prev.write().unwrap();
>>>>>>> 5a7ed9bc
            *slice = slice
                .subslice(0..slice.len() - slice.chars().last().unwrap().len_utf8())
                .unwrap();
        } else {
            drop(slice);
            let (_, mut slice) = binding.write().unwrap();
            *slice = slice
                .subslice(0..slice.len() - slice.chars().last().unwrap().len_utf8())
                .unwrap()
        }
        self.has_deleted = true;
    }

    /// appends a char at the current location
    /// # Panics
    /// - Insert mode isn't entered
    /// - We can't read our own buffer. This is most likely this crates fault
    pub fn push_char(&mut self, to_push: char) {
        self.push_str(&to_push.to_string());
    }

    /// appends a string at the current location
    /// # Panics
    /// - Insert mode isn't entered
    /// - We can't read our own buffer. This is most likely this crates fault
    pub fn push_str(&mut self, to_push: &str) {
        assert!(
            self.slice.is_some(),
            "You can only push stuff after entering insert mode"
        );
        if to_push.is_empty() {
            return;
        }

        if self.has_deleted {
            let slice = self.slice.as_mut().unwrap();

            let binding = &self.piece.write().unwrap().piece_table;
            let mut binding2 = binding.inner.write().unwrap();
            let mut cursor = binding2.cursor_front_mut();
            while *cursor.current().unwrap().read().1 != *slice.read().1 {
                cursor.move_next();
            }
            cursor.insert_after(InnerTable::new(
                self.buffer.read().unwrap().str_slice_end(),
                binding.state(),
                Some(self.bufnr),
            ));
            self.slice = Some(cursor.peek_next().unwrap().clone());
            self.has_deleted = false;
        }

        let slice = self.slice.as_mut().unwrap();

        self.buffer.write().unwrap().push_str(to_push);
        let mut a = slice.write().unwrap().1;
        *a = self.buffer.read().unwrap().str_slice(a.start()..);
    }

    /// Allows for insertion.
    /// Takes an `InnerTable` as an argument as to where the text should be inserted
    pub fn enter_insert(&mut self, index: usize) {
        let inner_table = self
            .piece
            .write()
            .unwrap()
            .insert_at(index, self.bufnr)
            .unwrap();
        // FIXME: The reason this is here is to fix a stupid bug. I should use std::pin::Pin to fix
        // this.
        // The issue is that entering insert mode and immediately exiting insert mode results in
        // two identical slices. They will have the same start, end **and** pointers. We push an
        // arbitrary string here to offset this pointer.
        self.buffer.write().unwrap().push_str("\0");
        *inner_table.write().unwrap().1 = self
            .buffer
            .read()
            .unwrap()
            .str_slice(self.buffer.read().unwrap().len()..);
        self.slice = Some(inner_table);
    }
}<|MERGE_RESOLUTION|>--- conflicted
+++ resolved
@@ -46,32 +46,6 @@
             let binding = &self.piece.write().unwrap().piece_table;
             let mut binding2 = binding.inner.write().unwrap();
             let mut cursor = binding2.cursor_front_mut();
-<<<<<<< HEAD
-            let delete_from = if let Some(prev) = self.prev.as_ref() {
-                prev
-            } else {
-                loop {
-                    if *cursor.current().unwrap().read().1 == *slice {
-                        break;
-                    }
-                    cursor.move_next();
-                }
-                let Some(prev) = cursor.peek_prev() else {
-                    return;
-                };
-                if !prev.read().1.is_empty() {
-                    self.prev = Some(prev.clone());
-                    &*prev
-                } else {
-                    while cursor.current().as_ref().unwrap().read().1.is_empty() {
-                        cursor.move_prev();
-                    }
-                    cursor.current().unwrap()
-                }
-            };
-            drop(slice);
-            let (_, mut slice) = delete_from.write().unwrap();
-=======
             while *cursor.current().unwrap().read().1 != *slice {
                 cursor.move_next();
             }
@@ -83,7 +57,6 @@
                 return;
             };
             let (_, mut slice) = prev.write().unwrap();
->>>>>>> 5a7ed9bc
             *slice = slice
                 .subslice(0..slice.len() - slice.chars().last().unwrap().len_utf8())
                 .unwrap();
